# See https://pre-commit.com for more information
# See https://pre-commit.com/hooks.html for more hooks
repos:
  - repo: https://github.com/pre-commit/pre-commit-hooks
    rev: "v4.6.0"
    hooks:
      - id: check-added-large-files
      - id: check-case-conflict
      - id: check-merge-conflict
      - id: check-symlinks
      - id: check-yaml
      - id: debug-statements
      - id: end-of-file-fixer
      - id: mixed-line-ending
      - id: requirements-txt-fixer
      - id: trailing-whitespace
  - repo: https://github.com/psf/black-pre-commit-mirror
    rev: "24.4.0"
    hooks:
      - id: black
  - repo: https://github.com/astral-sh/ruff-pre-commit
<<<<<<< HEAD
    rev: "v0.3.5"
=======
    rev: "v0.3.7"
>>>>>>> 83cedc69
    hooks:
      - id: ruff
        args: ["--fix", "--show-fixes"]<|MERGE_RESOLUTION|>--- conflicted
+++ resolved
@@ -19,11 +19,7 @@
     hooks:
       - id: black
   - repo: https://github.com/astral-sh/ruff-pre-commit
-<<<<<<< HEAD
-    rev: "v0.3.5"
-=======
     rev: "v0.3.7"
->>>>>>> 83cedc69
     hooks:
       - id: ruff
         args: ["--fix", "--show-fixes"]